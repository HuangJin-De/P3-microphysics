subroutine columnmodel

!----------------------------------------------------------------------------!
!  1-D kinematic cloud model driver for testing microphysics scheme.
!  Reads in temperature and humidity from a sounding, prescribes an updraft
!  profile, and begins a time integration for a simple cloud simulation.
!
!  The following procedures are performed at each time step:
!
!  - update vertical velocity
!  - compute column-integrated mass (and number) for the beginning of step
!  - update model variables due to advection, compressibility, and divergence
!  - force global concervation of mass (and number)
!  - compute total integrated mass before call to microphysics
!  - call microphysics
!  - compute total integrated mass after call to microphysics
!  - add low-level moisture (to prevent depletion)
!  - write output files
!
!--------------------------------------------------------------------------!
! Variable names:
! -----   ----
! cld1d    p3
! -----   ----
!  QI     qitot  - total (deposition + rime) ice mass mixing ratio
!  QG     qrim   - rime ice mass mixing ratio
!  QL     qiliq_in  - liquid on ice mass mixing ratio (optional)
!  NI     nitot  - ice number mixing ratio
!  BG     birim  - rime volume mixing ratio
!  ZI     zitot  - 6th moment mixing ratio
!
!--------------------------------------------------------------------------!
!  Author:         Jason Milbrandt
!  Last modified:  2025-03-28
!--------------------------------------------------------------------------!

      use subs_cld1d
      use microphy_p3

      implicit none

<<<<<<< HEAD
! This is for testing P3 v4 along side v5:
#ifdef v4
      character(len=10), parameter :: version_p3 = 'v4.5.1'
#else
      character(len=10), parameter :: version_p3 = 'v5.3.14'
#endif

      integer, parameter :: nCat         =  1
      logical, parameter :: liqFrac      = .true.    !n/a for v4
=======
! ! This is for testing P3 v4 along side v5:
! #ifdef v4
!       character(len=10), parameter :: version_p3 = 'v4.5.1'
! #else
!       character(len=10), parameter :: version_p3 = 'v5.3.14'
! #endif

      integer, parameter :: nCat         =  1
      logical, parameter :: liqFrac      = .false.    !n/a for v4
>>>>>>> bd75589d
      logical, parameter :: trplMomIce   = .true.

      logical, parameter :: scpf_on      = .false.   ! switch for cloud fraction parameterization (SCPF)
      real,    parameter :: scpf_pfrac   = 1.        ! precipitation fraction factor (SCPF)
      real,    parameter :: scpf_resfact = 1.        ! model resolution factor (SCPF)
      logical, parameter :: prog_nc_ssat = .true.
      logical, parameter :: debug_on     = .false.    ! switch for run-time check-values in p3_main
      real,    parameter :: clbfact_dep  = 1.0       ! calibration factor for deposition
      real,    parameter :: clbfact_sub  = 1.0       ! calibration factor for sublimation
      logical, parameter :: log_predictNc = .true.

      logical, parameter :: microON      = .true.    ! call microphysics
      logical, parameter :: TDMIN        = .true.    ! prevent low-level moisture depletion
      logical, parameter :: EVOLVING     = .true.    ! switch for evolving updraft
      real,    parameter :: AMPA         = 2.        ! initial central updraft speed [m s-1] (evolving only)
      real,    parameter :: AMPB         = 5.        ! maximum central updraft speed [m s-1]
      real,    parameter :: Htop0        = 5000.     ! initial height of cloud top   [m]
      real,    parameter :: tscale1      = 5400.     ! period for evolving AMPB      [s]
      real,    parameter :: tscale2      = 5400.     ! period for evolving Hcld      [s]
      integer, parameter :: nk           =  41       ! number of vertical levels
!     integer, parameter :: nk           =  62       ! number of vertical levels
!     integer, parameter :: nk           =  86       ! number of vertical levels
      integer, parameter :: outfreq      =  1        ! output every 'OUTFREQ'        [min]
      real,    parameter :: dt           = 10.       ! time step                     [s]
      integer, parameter :: ttotmin      = 90        ! total integration time	       [min]
      logical, parameter :: abort_on_err = .false.
      logical, parameter :: dowr         = .true.
      integer, parameter :: ni           = 1
      integer, parameter :: lnmax        = 100
      integer, parameter :: nt           = nint(ttotmin*60/dt)

      character(len=10),   parameter :: sndcase = 'ALBERTA'
      character(len=16),   parameter :: model   = 'KIN1D'
!     character(len=16),   parameter :: model   = 'WRF'  !for level tests
      character(len=1024), parameter :: LT_path = './lookup_tables'
!     character(len=1024), parameter :: LT_path = '/users/milbrand/mp_p3/lookupTables/tables'  ! override default

      integer      :: iice

!---------------------------------------------------------------------------------!
!#include "consphy.cdk"  (necessary parameters only)
      real, parameter :: TRPL     =.27316e+3          !K; triple point of water
      real, parameter :: EPS1     =.62194800221014    ! ; RGASD/RGASV
      real, parameter :: EPS2     =.3780199778986     !; 1 - EPS1
      real, parameter :: PI       =.314159265359e+1   ! PI constant = ACOS(-1)
      real, parameter :: GRAV     =.980616e+1         ! M s-2; gravitational acceleration
      real            :: TTT,PRS,QQQ
      real*8          :: FOEW,FOQST

!#include "fintern.cdk"
!   DEFINITION DES FONCTIONS THERMODYNAMIQUES DE BASE
!   POUR LES CONSTANTES, UTILISER LE COMMON /CONSPHY/
!     NOTE: TOUTES LES FONCTIONS TRAVAILLENT AVEC LES UNITES S.I.
!     FONCTION DE TENSION DE VAPEUR SATURANTE (TETENS) - EW OU EI SELON TT
      FOEW(TTT) = 610.78D0*DEXP( DMIN1(DSIGN(17.269D0,                     &
       DBLE(TTT)-DBLE(TRPL)),DSIGN                                         &
       (21.875D0,DBLE(TTT)-DBLE(TRPL)))*DABS(DBLE(TTT)-DBLE(TRPL))/        &
       (DBLE(TTT)-35.86D0+DMAX1(0.D0,DSIGN                                 &
       (28.2D0,DBLE(TRPL)-DBLE(TTT)))))

!     FONCTION CALCULANT L'HUMIDITE SPECIFIQUE SATURANTE (QSAT)
      FOQST(TTT,PRS) = DBLE(EPS1)/(DMAX1(1.D0,DBLE(PRS)/FOEW(TTT))-DBLE(EPS2))
!------------------------------------------------------------------------------!

      integer :: i,j,k,k1,k2,nkcld,n,step,lv,nlvs,tmin
      integer :: its,ite,kts,kte

      real PMv0,PMc0,PMr0,PMi0,PMg0,PMs0,PMh0,PMv1,PMc1,PMr1,PMi1,PMg1,PMs1,PMh1,     &
           PMv3,PMc3,PMr3,PMi3,PMg3,PMs3,PMh3,rhoQmax,depth,gam1,gam3,lamda,No,cnt,   &
           dm,alpha,cxh,cmx,Nfact1,Dmx(nk),ref(nk),Zplt,H,H0,Hcld,ZePlt,HcldTop,      &
           wmaxH,c1,c2,esat,alfa,alfa0,walfa,Kdiff,dz,dzsq,INTthr,dum,HcldBase,       &
           LAMr,ZZ,AMPL,AMPL0,Dc,Dr,Di,Ds,Dg,Dh,cmr,cmi,cms,cmg,cmh,thrd,sig,Ltot,    &
           M1,M2,Aii,BASE,RATIOc,RATIOv,RATIOr,RATIOi,RATIOg,RATIOs,RATIOh,tsec,      &
           tminr,af,bf,cm,Cx,Nox,rhox,PR

      real, parameter :: eps    = 0.622
      real, parameter :: g_cld  = 9.81
      real, parameter :: Rd_cld = 287.0
      real, parameter :: T0     = 273.15
      real, parameter :: cp_cld = 1005.

      real, dimension(nk)    :: z,p,tt,td,tt2,w1,DIV,Tdry,zcld,w1cld,rho,alfa2
      real, dimension(ni,nk) :: tt0,tt1,Qv_m,Qv,w,SIGMA,Qsat,womega,th2d0,th2d1,p2d,dz2d
      real, dimension(lnmax) :: Pin,Zin,TTin,TDin

    ! Prognostic hydrometeor variables:
    !   [x]_m are the the values of [x] at the previous time step
      real, dimension(ni,nk)      :: Qc_m,Qc,Nc_m,Nc,Qr_m,Qr,Nr_m,Nr,ssat        !,ssat_m
      real, dimension(ni,nk,nCat) :: Qitot_m,Qirim_m,Qiliq_m,Nitot_m,Birim_m,Zitot_m
      real, dimension(ni,nk,nCat) :: Qitot  ,Qirim,  Qiliq,  Nitot,  Birim,  Zitot

    ! Source-Sink term arrays:
      integer, parameter               :: n_diag_2d = 20
      integer, parameter               :: n_diag_3d = 20
      real, dimension(ni,n_diag_2d)    :: diag_2d     !user-defined 2D diagnostic arrays (for output)
      real, dimension(ni,nk,n_diag_3d) :: diag_3d     !user-defined 3D diagnostic arrays (for output)
      real, dimension(ni,nk,nCat)      :: diag_reffi,diag_vmi,diag_di,diag_rhoi,diag_dhmax, &
                                          diag_vni,diag_vzi
      real, dimension(ni,nk)           :: diag_reffc

    ! Precipitation rates:
      real, dimension(ni) :: prt_liq       ! precip rate, total liquid     m s-1
      real, dimension(ni) :: prt_sol       ! precip rate, total solid      m s-1
      real, dimension(ni) :: prt_drzl      ! precip rate, drizzle          m s-1
      real, dimension(ni) :: prt_rain      ! precip rate, rain             m s-1
      real, dimension(ni) :: prt_crys      ! precip rate, ice cystals      m s-1
      real, dimension(ni) :: prt_snow      ! precip rate, snow             m s-1
      real, dimension(ni) :: prt_grpl      ! precip rate, graupel          m s-1
      real, dimension(ni) :: prt_pell      ! precip rate, ice pellets      m s-1
      real, dimension(ni) :: prt_hail      ! precip rate, hail             m s-1
      real, dimension(ni) :: prt_sndp      ! precip rate, unmelted snow    m s-1
      real, dimension(ni) :: prt_wsnow     ! precip rate, very wet snow    m s-1

    ! Diagnostics, etc.
      real, dimension(ni,nk)   :: diag_ZET,Qvinit,GZ,scpf_cldfrac
      real, dimension(nk)      :: COMP
      real, dimension(ni)      :: p0,p0m,LR,SR,diag_ZEC
      real, dimension(ni,nk,6) :: qi_type
      real                     :: delz,dum1,dum2,dum3,dum4,dum5,dum6,dum7,dum8
      real                     :: time1,time2,time3,time4,time5  ! for timing tests
      integer                  :: nk_read,kk,stat
      integer, dimension(200)  :: kskiplevs

      real, dimension(20)      :: timer,timer_accum
      character(len=20), dimension(20) :: timer_txt
      integer :: ind

      print*
      print*, '** Remember to use compiler debug options for testing new code (modify Makefile appropriately) **'
      print*

!---------------------------------------------------------------------------------------!

#ifdef v4
      call P3_INIT(LT_path,nCat,trplMomIce,model,stat,abort_on_err)                   !v4.5.1
#else
      call P3_INIT(LT_path,nCat,trplMomIce,liqFrac,model,stat,abort_on_err,dowr)      !v5.3.14
#endif

!---------------------------------------------------------------------------------------!

      diag_dhmax = -1.

      open (unit=30, file='out_p3.dat')

      its = 1
      ite = 1
      kts = 1
      kte = nk

!      ssat = 0.  !for P3_v2.3.3, prognostic supersaturation is not available

      PR    = 0. ! accumulated precipitation
      time3 = 0. ! for total timing test
      timer_accum = 0.
<<<<<<< HEAD
=======
      timer_txt = ''
>>>>>>> bd75589d

!------- INITIALIZE w, tt, td, p AND Q[x]  PROFILES: -------

      H= 12000.
!     open(unit=12, file='./soundings/snd_input.Alta_3.data')   !grnd=  0m
!     open(unit=12, file='./Tsfc2.txt')
      open(unit=12, file='./soundings/snd_input.KOUN_00z1june2008.data')

!  Input uninterpolated sounding data:
      read(12,*) nlvs
      read(12,*)
      read(12,*)
      read(12,*)
      read(12,*)
      read(12,*)
      do lv=1,nlvs
         !read(12,*) dum,Pin(lv),Zin(lv),TTin(lv),TDin(lv)
         read(12,*) Pin(lv),Zin(lv),TTin(lv),TDin(lv)   !new
         TTin(lv) = TTin(lv) + T0		        !convert from C to Kelvins
	      TDin(lv) = TDin(lv) + T0
         !if(sndcase=='ALBERTA') TDin(lv) = TDin(lv) + T0 !        " "
         !if(sndcase=='HARP')    TDin(lv) = TDin(lv)      !'TD' is actually Qv
         Pin(lv)  = Pin(lv)*100                          !convert from mb to Pa
      enddo
      close(12)

!-- Set up vertical level (evenly-spaced z-levels)
!       RE-CODE if necessary

!!-- Read in levels from file:
!!    open(unit=20, file='./levels/levs_86.dat')
!!    open(unit=20, file='./levels/levs_62.dat')
      open(unit=20, file='./levels/levs_41.dat')

      read(20,*) nk_read
      if (nk /= nk_read) then
         print*, '*** Abort in CLD1D ***'
         print*, 'Mismatch in nk specified for arrays and nk from table of levels: ',nk,nk_read
         stop
      endif
      read(20,*)
      read(20,*)
      do kk = 1,nk_read
         read(20,*) k,dum1,z(k),dum1,dum2
      enddo
      close(20)

!-- Compute dz2d(1,k) for upwind sedimentation.
!    note: this overrides the "DELTA_Z" in the file, which is not appropriate for P3
      if (trim(model)=='WRF') then
         do k = 1,nk-1
            dz2d(1,k) = z(k+1) - z(k)
         enddo
         dz2d(1,nk) = dz2d(1,nk-1)  !copy second highest DZ to highest
      else
         do k = 2,nk
            dz2d(1,k) = z(k-1) - z(k)
         enddo
         dz2d(1,1) = dz2d(1,2)  !copy second highest DZ to highest
      endif

!  Set up vertical level (evenly-spaced z-levels)
!      z(nk) = Zin(1)
!      delz = (H-Zin(1))/(nk-1)
!      do k=1,nk
!         z(k) = Zin(1) + delz*(nk-k)
!         dz2d(1,k) = delz
!      enddo
!      dz = z(1)-z(2)
!      dzsq = dz**2.
!      H0= z(nk)
!      GZ(1,:)= z*GRAV

!  Interpolate p,tt,td from sounding data and initialize Q[x]:
      do k=1,nk
         call vertint2b( p(k),z(k),Pin, Zin,nk,nlvs)
         call vertint2b(tt(k),z(k),TTin,Zin,nk,nlvs)
         call vertint2b(td(k),z(k),TDin,Zin,nk,nlvs)

         rho(k)= p(k)/(Rd_cld*tt(k))
!        rho(k)= 1.
         p2d(1,k) = p(k)

         Qsat(1,k)= FOQST(tt(k),p(k))
         if(sndcase=='ALBERTA') Qv_m(1,k) = FOQST(td(k),p(k))  !Alberta (Td read in)
         Qvinit(1,k) = Qv_m(1,k)

         Qc_m(1,k) = 0.
         Nc_m(1,k) = 0.
         Qr_m(1,k) = 0.
         Nr_m(1,k) = 0.
!        ssat_m(1,k) = 0.   !supersaturation mixing ratio (qv-qv_sat)

         Qitot_m(1,k,:) = 0.   !qitot (total ice mass mixing ratio)
         Qirim_m(1,k,:) = 0.   !qirim (riming mass mixing ratio)
         Qiliq_m(1,k,:) = 0.   !qiliq (liquid on ice mass mixing ratio)
         Nitot_m(1,k,:) = 0.   !nitot (number mixing ratio)
         Birim_m(1,k,:) = 0.   !birim (rime volume mixing ratio)
         Zitot_m(1,k,:) = 0.   !zitot (reflectivity mixing ratio)

         tt0(1,k) = tt(k)
         tt1(1,k) = tt(k)

         Dmx(k) = 0.
      enddo

      p0(1)  = 100000.    !surface air pressure [Pa]
      p0m(1) = p0(1)
      do k = 1,nk
        SIGMA(1,k) = p(k)/p(nk)
      enddo

!  Define initial w-profiles (and profiles related to w):
      H0    = 0.
      Hcld  = H
      nkcld = nk
      if (.not.EVOLVING) then
        call NewWprof2(w,w1,AMPB,H,DIV,COMP,rho,dt,z,nk)
        do k=1,nk
          womega(:,k) = -w(:,k)*rho(k)*GRAV
        enddo
      endif
!**  z, w, p, tt, td and Qx0 are now in arrays from 1 to nk  **


! !---
! ! For sedimentation testing::
! !   set-up for prescribed initial values
! do k = 20,22
!   Qitot_m(1,k,1) = 6.E-03
!   Qirim_m(1,k,1) = 5.E-03
!   Qiliq_m(1,k,1) = 0.00000000
!   Nitot_m(1,k,1) = 38238.1250
!   Birim_m(1,k,1) = 7.54279154E-06
!   Zitot_m(1,k,1) = 1.45307844E-04   !note: zitot is the advected variable, not mom6
! enddo
! !---


      do k = 1,nk
         Qsat(1,k) = 0.
         Qv(1,k) = Qv_m(1,k)
         Qc(1,k) = Qc_m(1,k)
         Nc(1,k) = Nc_m(1,k)
         Qr(1,k) = Qr_m(1,k)
         Nr(1,k) = Nr_m(1,k)
!        ssat(1,k) = ssat_m(1,k)

         Qitot(1,k,:) = Qitot_m(1,k,:)
         Qirim(1,k,:) = Qirim_m(1,k,:)
         Qiliq(1,k,:) = Qiliq_m(1,k,:)
         Nitot(1,k,:) = Nitot_m(1,k,:)
         Birim(1,k,:) = Birim_m(1,k,:)
         Zitot(1,k,:) = Zitot_m(1,k,:)
      enddo



!-------------------------------------------------------------------------!
!  END OF INITIAL SET-UP

! !     call P3_INIT(LT_path,nCat,trplMomIce,model,stat,abort_on_err)                   !v4.5.1
!       call P3_INIT(LT_path,nCat,trplMomIce,liqFrac,model,stat,abort_on_err,dowr)      !v5


!       do k=1,nk
!          write(100,'(1f10.0, 1f8.1, 8e16.6, 1f10.2, 1f10.1, 1f10.3)') z(k),diag_ZET(1,k),          &
!                     Qc(1,k), Nc(1,k), Qr(1,k), Qitot(1,k,1), Qirim(1,k,1), Birim(1,k,1), Nitot(1,k,1),  &
!                     Qiliq(1,k,1), w(1,k)  , tt1(1,k), scpf_cldfrac(1,k)
! !        write(200,'(1i6,1f10.0,1f8.1,6e16.6,2f10.2,2e16.6)') k,z(k),diag_ZET(1,k),Qr(1,k), Nr(1,k)
! !        write(300,'(1f10.0,1f8.1,20e16.6)') z(k),diag_ZET(1,k),Qitot(1,k,1),Zitot(1,k,1)
!        enddo


!=========================================================================!
!  MAIN TIME LOOP:
      print*, 'Starting main loop...'

      DO step = 1,nt

        tsec  = step*dt         !integration time [s]    (real)
        tminr = tsec/60.        !integration time [min]  (real)
        tmin  = nint(tminr)     !integration time [min]  (integer)


!  tsec-dependent profiles: (evolving updraft only)
        if (EVOLVING) then
          wmaxH = AMPA + (AMPB-AMPA)*0.5*(cos((tsec/tscale1)*2.*pi+pi)+1.)
          if (tsec .gt. 3600.) wmaxH= 0.

          Hcld = Htop0+ (H-Htop0)*0.5*(cos((tsec/tscale2)*2.*pi+pi)+1.)
          k = 1  !Find nkcld:
          do while(Hcld<z(k))
            nkcld = k
            k = k+1
          enddo
          nkcld = min(nk,nk+1-nkcld)
!         call NewWprof2(w,w1,wmaxH,H,DIV,COMP,rho,dt,z,nk)     !t-dep W only
          call NewWprof2(w,w1,wmaxH,Hcld,DIV,COMP,rho,dt,z,nk)  !t-dep W & top
          do k=1,nk
            womega(:,k) = -w(:,k)*rho(k)*GRAV
          enddo
        endif

!       goto 300  !skip advection (testing only)

        call advec(tt1,w,H,H0,Hcld,nk,nkcld,dt)
        call advec(Qv,w,H,H0,Hcld,nk,nkcld,dt)
        call advec(Qc,w,H,H0,Hcld,nk,nkcld,dt)
        call advec(Qr,w,H,H0,Hcld,nk,nkcld,dt)
        call advec(Nc,w,H,H0,Hcld,nk,nkcld,dt)
        call advec(Nr,w,H,H0,Hcld,nk,nkcld,dt)
!       call advec(ssat,w,H,H0,Hcld,nk,nkcld,dt)

        do iice = 1,nCat
           call advec(Qitot(:,:,iice),w,H,H0,Hcld,nk,nkcld,dt)
           call advec(Qirim(:,:,iice),w,H,H0,Hcld,nk,nkcld,dt)
           call advec(Qiliq(:,:,iice),w,H,H0,Hcld,nk,nkcld,dt)
           call advec(Nitot(:,:,iice),w,H,H0,Hcld,nk,nkcld,dt)
           call advec(Birim(:,:,iice),w,H,H0,Hcld,nk,nkcld,dt)
           call advec(Zitot(:,:,iice),w,H,H0,Hcld,nk,nkcld,dt)
        enddo


        do k=1,nk
          Qv(1,k) = amax1(0., Qv(1,k)-Qv_m(1,k)*(DIV(k)+COMP(k))*dt)
          Qc(1,k) = amax1(0., Qc(1,k)-Qc_m(1,k)*(DIV(k)+COMP(k))*dt)
          Qr(1,k) = amax1(0., Qr(1,k)-Qr_m(1,k)*(DIV(k)+COMP(k))*dt)
          Nc(1,k) = amax1(0., Nc(1,k)-Nc_m(1,k)*(DIV(k)+COMP(k))*dt)
          Nr(1,k) = amax1(0., Nr(1,k)-Nr_m(1,k)*(DIV(k)+COMP(k))*dt)
!         ssat(1,k)= amax1(0., ssat(1,k)-ssat_m(1,k)*(DIV(k)+COMP(k))*dt)
!         ssat(1,k)= ssat(1,k)-ssat_m(1,k)*(DIV(k)+COMP(k))*dt


          do iice = 1,nCat
             Qitot(1,k,iice) = amax1(0., Qitot(1,k,iice)-Qitot_m(1,k,iice)*(DIV(k)+COMP(k))*dt)
             Qirim(1,k,iice) = amax1(0., Qirim(1,k,iice)-Qirim_m(1,k,iice)*(DIV(k)+COMP(k))*dt)
             Qiliq(1,k,iice) = amax1(0., Qiliq(1,k,iice)-Qiliq_m(1,k,iice)*(DIV(k)+COMP(k))*dt)
             Birim(1,k,iice) = amax1(0., Birim(1,k,iice)-Birim_m(1,k,iice)*(DIV(k)+COMP(k))*dt)
             Nitot(1,k,iice) = amax1(0., Nitot(1,k,iice)-Nitot_m(1,k,iice)*(DIV(k)+COMP(k))*dt)
             Zitot(1,k,iice) = amax1(0., Zitot(1,k,iice)-Zitot_m(1,k,iice)*(DIV(k)+COMP(k))*dt)
          enddo

!       Adiabatic (cooling due to ascent):
          tt1(1,k) = tt1(1,k) + dt*(-g_cld/cp_cld*w(1,k))
        enddo

 300    continue

!------------------------------------------------------------------------!
       IF (microON) THEN

          th2d0(1,:) = tt0(1,:)*(1.e+5/p(:))**0.286
          th2d1(1,:) = tt1(1,:)*(1.e+5/p(:))**0.286

          if (.not. trplMomIce) Zitot(:,:,:) = 0.
          if (.not. liqFrac)    Qiliq(:,:,:) = 0.

          call cpu_time(time1)

#ifdef v4
!v4.5.1:
          if (.not. trplMomIce) then

             CALL P3_MAIN(Qc,Nc,Qr,Nr,th2d0,th2d1,Qv_m,Qv,dt,Qitot,Qirim,Nitot,Birim,ssat, &
                          w,p2d,dz2d,step,prt_liq,prt_sol,its,ite,kts,kte,nCat,         &
                          diag_ZET,diag_reffc,diag_reffi,diag_vmi,diag_di,diag_rhoi,    &
                          n_diag_2d,diag_2d,n_diag_3d,diag_3d,log_predictNc,            &
!                           typeDiags_ON,trim(model),clbfact_dep,clbfact_sub,debug_on,    &
                          .false.,trim(model),clbfact_dep,clbfact_sub,debug_on,         &
                          scpf_on,scpf_pfrac,scpf_resfact,scpf_cldfrac,                 &
                          prt_drzl   = prt_drzl,   &
                          prt_rain   = prt_rain,   &
                          prt_crys   = prt_crys,   &
                          prt_snow   = prt_snow,   &
                          prt_grpl   = prt_grpl,   &
                          prt_pell   = prt_pell,   &
                          prt_hail   = prt_hail,   &
                          prt_sndp   = prt_sndp,   &
                          qi_type    = qi_type,    &  !) !,    &
!                           diag_dhmax = diag_dhmax, &
!                           diag_lami  = diag_lami,  &
!                           diag_mui   = diag_mui)
                          timer = timer,                                                 &
                          timer_description = timer_txt)

          else

             CALL P3_MAIN(Qc,Nc,Qr,Nr,th2d0,th2d1,Qv_m,Qv,dt,Qitot,Qirim,Nitot,Birim,ssat, &
                          w,p2d,dz2d,step,prt_liq,prt_sol,its,ite,kts,kte,nCat,         &
                          diag_ZET,diag_reffc,diag_reffi,diag_vmi,diag_di,diag_rhoi,    &
                          n_diag_2d,diag_2d,n_diag_3d,diag_3d,log_predictNc,            &
!                         typeDiags_ON,trim(model),clbfact_dep,clbfact_sub,debug_on,    &
                          .false.,trim(model),clbfact_dep,clbfact_sub,debug_on,         &
                          scpf_on,scpf_pfrac,scpf_resfact,scpf_cldfrac,                 &
                          prt_drzl   = prt_drzl,   &
                          prt_rain   = prt_rain,   &
                          prt_crys   = prt_crys,   &
                          prt_snow   = prt_snow,   &
                          prt_grpl   = prt_grpl,   &
                          prt_pell   = prt_pell,   &
                          prt_hail   = prt_hail,   &
                          prt_sndp   = prt_sndp,   &
                          qi_type    = qi_type,    &
                          zitot      = Zitot,      &  !) !,        &
!                           diag_dhmax = diag_dhmax, &
!                           diag_lami  = diag_lami,  &
!                           diag_mui   = diag_mui)
                          timer = timer,                                                  &
                          timer_description = timer_txt)
          endif
#else

!v5.3.14:
          CALL P3_MAIN(Qc,Nc,Qr,Nr,th2d0,th2d1,Qv_m,Qv,dt,Qitot,Qirim,Qiliq,Nitot,Birim,Zitot,  &
                             ssat,w,p2d,dz2d,step,prt_liq,prt_sol,its,ite,kts,kte,nCat,         &
                             diag_ZET,diag_reffc,diag_reffi,diag_vmi,diag_di,diag_rhoi,         &
                             n_diag_2d,diag_2d,n_diag_3d,diag_3d,log_predictNc,                 &
                             trim(model),clbfact_dep,clbfact_sub,debug_on,                      &
                             scpf_on,scpf_pfrac,scpf_resfact,scpf_cldfrac,trplMomIce,liqFrac,   &
                             prt_drzl = prt_drzl,                                               &
                             prt_rain = prt_rain,                                               &
                             prt_crys = prt_crys,                                               &
                             prt_snow = prt_snow,                                               &
                             prt_grpl = prt_grpl,                                               &
                             prt_pell = prt_pell,                                               &
                             prt_hail = prt_hail,                                               &
                             prt_sndp = prt_sndp,                                               &
                             prt_wsnow = prt_wsnow,                                             &
                             qi_type  = qi_type,                                                &
!                            diag_dhmax = diag_dhmax)
                             diag_dhmax = diag_dhmax,                                           &
                             timer = timer,                                                     &
                             timer_description = timer_txt)

#endif

          call cpu_time(time2)

          tt1(1,:) = th2d1(1,:)*(p(:)*1.e-5)**0.286

         !convert precipitation rates to units mm h-1 (from m s-1)
         prt_liq  = prt_liq *3.6e+6  !total liquid
         prt_sol  = prt_sol *3.6e+6  !total solid
         prt_drzl = prt_drzl*3.6e+6
         prt_rain = prt_rain*3.6e+6
         prt_crys = prt_crys*3.6e+6
         prt_snow = prt_snow*3.6e+6
         prt_grpl = prt_grpl*3.6e+6
         prt_pell = prt_pell*3.6e+6
         prt_hail = prt_hail*3.6e+6
         prt_sndp = prt_sndp*3.6e+6
         prt_wsnow = prt_wsnow*3.6e+6

         timer_accum(:) = timer_accum(:) + timer(:)
!        timer_accum(1) = timer_accum(1) + timer(1)    ! full p3_main call

!        timer_accum(1)   ! full p3_main call
!        timer_accum(2)   ! ice sedimentation
!        timer_accum(3)   ! update full reflectivity

!*-----------------------------------------------------------------------*!

      ENDIF   !(microON)

!  Rearrange arrays:
         DO k = 1,nk
            Qv_m(1,k) = Qv(1,k)
            tt0(1,k) = tt1(1,k)
            Qc_m(1,k) = Qc(1,k)
            Qr_m(1,k) = Qr(1,k)
            Nc_m(1,k) = Nc(1,k)
            Nr_m(1,k) = Nr(1,k)
            Qitot_m(1,k,:) = Qitot(1,k,:)
            Qirim_m(1,k,:) = Qirim(1,k,:)
            Qiliq_m(1,k,:) = Qiliq(1,k,:)
            Nitot_m(1,k,:) = Nitot(1,k,:)
            Birim_m(1,k,:) = Birim(1,k,:)
            Zitot_m(1,k,:) = Zitot(1,k,:)
!           ssat_m(1,k) = ssat(1,k)
         ENDDO
         p0m(1) = p0(1)

!--  Prevent low-level moisture depletion:     ----------------!
!    (Impose Td >= Td_initial after  xx min. [..< xx)] )
!        if (TDMIN .and. step<70) then
         if (TDMIN) then
           do k = 1,nk    ! or, e.g., k=nk-10,nk
             if (z(k)<1000.) then
!              Qv_m(1,k)= amax1(Qv(1,k),Qvinit(1,k))
               Qv_m(1,k)= amax1(Qv(1,k),Qvinit(1,k)*0.4) !test
               Qv(1,k)= Qv_m(1,k)
             endif
           enddo
         endif

         PR = PR + (prt_liq(1) + prt_sol(1))*dt*1.e-3  !accumulated precipitation, mm

         time3 = time3 + (time2-time1)

!----------------------------------------------------------------!

!  Output to files:

!    Precipitation rates at lowest level (surface):
         write(41,*) tminr, prt_liq(1), prt_sol(1), PR,time3

!        if (mod(tminr,float(1)) < 1.e-5)  &
         if (mod(tminr,float(5)) < 1.e-5)  &
           print*, 'time (min): ',tminr,prt_liq(1),prt_sol(1),PR, maxval(diag_ZET(1,:)), time3, timer_accum(1)/time3

         IF (mod(tminr,float(outfreq)) < 1.e-5) THEN  !output only every OUTFREQ min   !for TESING

	   do k=1,nk

              dum1 = 0.
              dum2 = 0.
              dum3 = 0.
              if (Qitot(1,k,1).gt.0.) dum1 = Qirim(1,k,1)/(Qitot(1,k,1)-Qiliq(1,k,1))        ! rime fraction
              if (Qitot(1,k,1).gt.0.) dum2 = Qiliq(1,k,1)/Qitot(1,k,1)                     ! liquid fraction
              if (Nr(1,k).gt.0.) dum3 = (6.*Qr(1,k)/(pi*1000.*Nr(1,k)))**(1./3.)  ! Drm
            !for nCat=1: (misc)
              write(30,'(26e13.4)')      &
                      z(k),              &  !col 0 (for python plot script)
                      w(1,k),            &  !col 1
                      diag_ZET(1,k),     &  !col 2
                      Qc(1,k),           &  !col 3
                      Qr(1,k),           &  !col 4
!                     Qitot(1,k,1),      &  !col 5
                      sum(Qitot(1,k,:)), &  !col 5
                      0.,                &  !col 6
!                     diag_mui(1,k,1),   &  !col 6
                      diag_rhoi(1,k,1),  &  !col 7
                      diag_di(1,k,1),    &  !col 8
                      diag_dhmax(1,k,1), &  !col 9 Dh_max
                      prt_liq(1),        &  !col 10
                      prt_sol(1),        &  !col 11
                      Nc(1,k),           &  !col 12
                      Nr(1,k),           &  !col 13
                      sum(Nitot(1,k,:)), &  !col 14
                      dum1,              &  !col 15
                      dum2,              &  !col 16
                      dum3,              &  !col 17
                      tt1(1,k)-T0           !col 18

!*---------------------------------------------------------*!
            enddo  ! k-loop

         ENDIF    ! outfreq

      ENDDO  !main time loop


      print*
      print*, 'P3 CONFIGURATION:'
      print*
<<<<<<< HEAD
      write(*,'(a12,a10)')  'version:  ', version_p3
      write(*,'(1a12,1i1)') 'nCat   :  ', nCat
      write(*,'(1a12,1L)')  'trlMom :  ', trplMomIce
#ifdef v5
      write(*,'(1a12,1L)')  'liqFrac:  ', liqFrac
#endif
=======
!     write(*,'(a12,a10)')  'version:  ', version_p3
      write(*,'(1a12,1i1)') 'nCat   :  ', nCat
      write(*,'(1a12,1L)')  'trlMom :  ', trplMomIce
!#ifdef v5
      write(*,'(1a12,1L)')  'liqFrac:  ', liqFrac
!#endif
>>>>>>> bd75589d
      print*
      print*, 'ACCUMULATED CPU TIMINGS:'
      print*
      print*, 'Block Description              Time (ms)     % of p3_main'
      print*, '------------------             ---------     ------------'
!      write(*,'(1a20,10f16.6)') timer_txt(2)//': ',timer_accum(1),timer_accum(2),timer_accum(3)
      do ind = 1,20
         if (timer_txt(ind) /= '')  &
           write(*,'(i4,1a20,2f16.6)') ind,' '//timer_txt(ind)//': ',timer_accum(ind)*10.,timer_accum(ind)/timer_accum(1)*100.
      enddo

      open (unit=55, file='timing.txt')

      write(55,*)
      write(55,*) 'P3 CONFIGURATION:'
      write(55,*)
<<<<<<< HEAD
      write(55,'(a12,a10)')  'version:  ', version_p3
=======
!     write(55,'(a12,a10)')  'version:  ', version_p3
>>>>>>> bd75589d
      write(55,'(1a12,1i1)') 'nCat   :  ', nCat
      write(55,'(1a12,1L)')  'trlMom :  ', trplMomIce
!#ifdef v5
      write(55,'(1a12,1L)')  'liqFrac:  ', liqFrac
!#endif
      write(55,*)
      write(55,*) 'ACCUMULATED CPU TIMINGS:'
      write(55,*)
      write(55,*) 'Block Description              Time (ms)     % of p3_main'
      write(55,*) '------------------             ---------     ------------'
      do ind = 1,20
         if (timer_txt(ind) /= '')  &
           write(55,'(i4,1a20,2f16.6)') ind,' '//timer_txt(ind)//': ',timer_accum(ind)*10.,timer_accum(ind)/timer_accum(1)*100.
      enddo
      write(55,*)

      close(55)

      close(30)

!----------------------------------------------------------!
!            ---  End of time integreation  ---            !
!----------------------------------------------------------!
      print*
      print*, 'DONE'

end subroutine columnmodel
!=============================================================================!<|MERGE_RESOLUTION|>--- conflicted
+++ resolved
@@ -31,7 +31,7 @@
 !
 !--------------------------------------------------------------------------!
 !  Author:         Jason Milbrandt
-!  Last modified:  2025-03-28
+!  Last modified:  2025 April
 !--------------------------------------------------------------------------!
 
       use subs_cld1d
@@ -39,17 +39,6 @@
 
       implicit none
 
-<<<<<<< HEAD
-! This is for testing P3 v4 along side v5:
-#ifdef v4
-      character(len=10), parameter :: version_p3 = 'v4.5.1'
-#else
-      character(len=10), parameter :: version_p3 = 'v5.3.14'
-#endif
-
-      integer, parameter :: nCat         =  1
-      logical, parameter :: liqFrac      = .true.    !n/a for v4
-=======
 ! ! This is for testing P3 v4 along side v5:
 ! #ifdef v4
 !       character(len=10), parameter :: version_p3 = 'v4.5.1'
@@ -58,8 +47,7 @@
 ! #endif
 
       integer, parameter :: nCat         =  1
-      logical, parameter :: liqFrac      = .false.    !n/a for v4
->>>>>>> bd75589d
+      logical, parameter :: liqFrac      = .true.    !for v5+ only
       logical, parameter :: trplMomIce   = .true.
 
       logical, parameter :: scpf_on      = .false.   ! switch for cloud fraction parameterization (SCPF)
@@ -215,10 +203,7 @@
       PR    = 0. ! accumulated precipitation
       time3 = 0. ! for total timing test
       timer_accum = 0.
-<<<<<<< HEAD
-=======
       timer_txt = ''
->>>>>>> bd75589d
 
 !------- INITIALIZE w, tt, td, p AND Q[x]  PROFILES: -------
 
@@ -675,21 +660,12 @@
       print*
       print*, 'P3 CONFIGURATION:'
       print*
-<<<<<<< HEAD
-      write(*,'(a12,a10)')  'version:  ', version_p3
-      write(*,'(1a12,1i1)') 'nCat   :  ', nCat
-      write(*,'(1a12,1L)')  'trlMom :  ', trplMomIce
-#ifdef v5
-      write(*,'(1a12,1L)')  'liqFrac:  ', liqFrac
-#endif
-=======
 !     write(*,'(a12,a10)')  'version:  ', version_p3
       write(*,'(1a12,1i1)') 'nCat   :  ', nCat
       write(*,'(1a12,1L)')  'trlMom :  ', trplMomIce
 !#ifdef v5
       write(*,'(1a12,1L)')  'liqFrac:  ', liqFrac
 !#endif
->>>>>>> bd75589d
       print*
       print*, 'ACCUMULATED CPU TIMINGS:'
       print*
@@ -706,11 +682,7 @@
       write(55,*)
       write(55,*) 'P3 CONFIGURATION:'
       write(55,*)
-<<<<<<< HEAD
-      write(55,'(a12,a10)')  'version:  ', version_p3
-=======
 !     write(55,'(a12,a10)')  'version:  ', version_p3
->>>>>>> bd75589d
       write(55,'(1a12,1i1)') 'nCat   :  ', nCat
       write(55,'(1a12,1L)')  'trlMom :  ', trplMomIce
 !#ifdef v5
